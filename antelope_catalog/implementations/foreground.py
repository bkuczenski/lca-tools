--- conflicted
+++ resolved
@@ -1,13 +1,8 @@
 from lcatools.implementations import BasicImplementation
 from lcatools.interfaces import ForegroundInterface, comp_dir, BackgroundRequired, CONTEXT_STATUS_
 
-<<<<<<< HEAD
 from lcatools.entities.flows import new_flow
-from ..foreground.fragment_editor import create_fragment, clone_fragment, split_subfragment
-=======
-from lcatools.entities.editor import FlowEditor
-from lcatools.entities.fragment_editor import FragmentEditor
->>>>>>> 6b56c909
+from lcatools.entities.fragment_editor import create_fragment, clone_fragment, split_subfragment
 
 
 class FragRecursionError(Exception):
@@ -114,11 +109,7 @@
           **kwargs passed to LcFragment
         :return:
         """
-<<<<<<< HEAD
-        frag = create_fragment(*args, **kwargs)
-=======
-        frag = ed.create_fragment(*args, origin=self.origin, **kwargs)
->>>>>>> 6b56c909
+        frag = create_fragment(*args, origin=self.origin, **kwargs)
         self._archive.add_entity_and_children(frag)
         return frag
 
