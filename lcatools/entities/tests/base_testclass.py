--- conflicted
+++ resolved
@@ -1,11 +1,7 @@
 import unittest
 import os
 
-<<<<<<< HEAD
-from lcatools.archives import archive_from_json
-=======
 from lcatools.archives import LcArchive
->>>>>>> 6b56c909
 
 
 refinery_archive = os.path.join(os.path.dirname(os.path.abspath(__file__)), 'test_archive.json')
@@ -16,10 +12,6 @@
 class BasicEntityTest(unittest.TestCase):
     @classmethod
     def setUpClass(cls):
-<<<<<<< HEAD
-        cls.A = archive_from_json(refinery_archive)
-=======
         cls.A = LcArchive.from_file(refinery_archive)
->>>>>>> 6b56c909
         cls.grid = cls.A[grid_id]
         cls.petro = cls.A[petro_id]