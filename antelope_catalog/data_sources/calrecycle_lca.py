--- conflicted
+++ resolved
@@ -30,11 +30,7 @@
 import csv
 from collections import namedtuple
 
-<<<<<<< HEAD
-from ..foreground.fragment_editor import create_fragment
-=======
-from lcatools.entities.fragment_editor import FragmentEditor, set_child_exchanges
->>>>>>> 6b56c909
+from lcatools.entities.fragment_editor import create_fragment, set_child_exchanges
 from lcatools.interfaces import comp_dir
 
 from .data_source import DataSource, DataCollection
@@ -299,13 +295,8 @@
         if ff['ParentFragmentFlowID'] == '':
             # must be a reference flow
             frag_uuid = ff['Fragment']['FragmentUUID']
-<<<<<<< HEAD
             frag = create_fragment(flow, comp_dir(direction), uuid=frag_uuid, StageName=stage, Name=name,
-                                   FragmentFlowID=ff['FragmentFlowID'])
-=======
-            frag = self._ed.create_fragment(flow, comp_dir(direction), uuid=frag_uuid, StageName=stage, Name=name,
-                                            FragmentFlowID=ff['FragmentFlowID'], origin=self._origin)
->>>>>>> 6b56c909
+                                   FragmentFlowID=ff['FragmentFlowID'], origin=self._origin)
             self._fragments[ff['Fragment']['FragmentID']] = frag
         else:
             try:
