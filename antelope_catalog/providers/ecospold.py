--- conflicted
+++ resolved
@@ -158,17 +158,7 @@
 
         if exch.get("unit") != f.unit():
             local_q = self._create_quantity(exch.get("unit"))
-<<<<<<< HEAD
             if len([z for z in self.tm.factors_for_flowable(f, quantity=local_q)]) == 0:
-                if (f.unit(), local_q.unit()) not in conversion_dict:
-                    print('Flow %s needs characterization for unit %s' % (f, local_q))
-                    val = parse_math(input('Enter conversion factor 1 %s = x %s' % (f.unit(), local_q)))
-                else:
-                    val = conversion_dict[(f.unit(), local_q.unit())]
-
-                self.tm.add_characterization(f['Name'], f.reference_entity, local_q, val, context=f.context)
-=======
-            if not f.has_characterization(local_q):
                 if (f.unit(), local_q.unit()) in conversion_dict:
                     val = conversion_dict[(f.unit(), local_q.unit())]
                 elif (local_q.unit(), f.unit()) in conversion_dict:
@@ -176,8 +166,7 @@
                 else:
                     print('Flow %s needs characterization for unit %s' % (f, local_q))
                     val = parse_math(input('Enter conversion factor 1 %s = x %s' % (f.unit(), local_q)))
-                f.add_characterization(local_q, value=val)
->>>>>>> 6b56c909
+                self.tm.add_characterization(f['Name'], f.reference_entity, local_q, val, context=f.context)
         return f
 
     def _extract_exchanges(self, o):
@@ -205,11 +194,7 @@
             local_q = self._create_quantity(exch.get("unit"))
             v = float(exch.get('meanValue'))  # returns none if missing
             if local_q is not f.reference_entity:
-<<<<<<< HEAD
                 v = v / local_q.cf(f).value
-            flowlist.append((f, d, v))
-=======
-                v = v / f.cf(local_q)
             c = exch.get('generalComment')
             flowlist.append((f, d, v, c))
         return rf, flowlist
@@ -221,7 +206,6 @@
         :return:
         """
         o = self._get_objectified_entity(filename)
->>>>>>> 6b56c909
 
         p_meta = o.dataset.metaInformation.processInformation
         n = p_meta.referenceFunction.get('name')
