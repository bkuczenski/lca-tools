--- conflicted
+++ resolved
@@ -65,14 +65,9 @@
         :param kwargs:
         :return:
         """
-<<<<<<< HEAD
         p = self._archive.retrieve_or_fetch_entity(process)
         return quantity_ref.do_lcia(p.inventory(ref_flow=ref_flow),
                                     locale=p['SpatialScope'],
-                                    refresh=refresh)
-=======
-        return quantity_ref.do_lcia(process.inventory(ref_flow=ref_flow),
-                                    locale=process['SpatialScope'],
                                     refresh=refresh)
 
     def traverse(self, fragment, scenario=None, **kwargs):
@@ -82,5 +77,4 @@
     def fragment_lcia(self, fragment, quantity_ref, scenario=None, refresh=False, **kwargs):
         quantity_ref.ensure_lcia()
         fragmentflows = self.traverse(fragment, scenario=scenario, **kwargs)
-        return frag_flow_lcia(fragmentflows, quantity_ref, scenario=scenario, refresh=refresh)
->>>>>>> 7ccda3cd
+        return frag_flow_lcia(fragmentflows, quantity_ref, scenario=scenario, refresh=refresh)