import json
import os

from lcatools.entities import *
from lcatools.entities.processes import NoExchangeFound
from lcatools.archives import LcArchive
from .file_store import FileStore


valid_types = {'processes', 'flows', 'flow_properties'}


class OpenLcaException(Exception):
    pass


SKIP_DURING_INDEX = ('context.json', 'meta.info')


class OpenLcaJsonLdArchive(LcArchive):
    """
    Opens JSON-LD archives formatted according to the OpenLCA schema
    """
    def _gen_index(self):
        self._print('Generating index')
        self._type_index = dict()
        for f in self._archive.listfiles():
            if f in SKIP_DURING_INDEX:
                continue
            ff = f.split('/')
            fg = ff[1].split('.')
            self._type_index[fg[0]] = ff[0]

    def __init__(self, source, prefix=None, skip_index=False, **kwargs):
        super(OpenLcaJsonLdArchive, self).__init__(source, **kwargs)

        self._drop_fields['process'].extend(['processDocumentation'])

        self._archive = FileStore(source, internal_prefix=prefix)

        self._type_index = None
        if not skip_index:
            self._gen_index()

    def _check_id(self, _id):
        return self[_id] is not None

    def _create_object(self, typ, key):
        return json.loads(self._archive.readfile(os.path.join(typ, key + '.json')))

    def _process_from_json(self, entity_j, uid):
        process = super(OpenLcaJsonLdArchive, self)._process_from_json(entity_j, uid)
        if process.has_property('allocationFactors'):
            # we do not need to replicate 0-valued allocation factors, esp. when there are thousands of them
            process['allocationFactors'] = [k for k in process['allocationFactors'] if k['value'] != 0]
        return process

    def _clean_object(self, typ, key):
        j = self._create_object(typ, key)
        j.pop('@context')
        j.pop('@id')
        name = j.pop('name')

        if 'category' in j:
            c_j = j.pop('category')
            cat = self._get_category_list(c_j['@id'])
        else:
            cat = ['None']
        return j, name, cat

    def _get_category_list(self, cat_key):
        c_j = self._create_object('categories', cat_key)
        if 'category' in c_j:
            cat = self._get_category_list(c_j['category']['@id'])
        else:
            cat = []
        cat.append(c_j['name'])
        return cat

    def _create_unit(self, unit_id):
        try:
            u_j = self._create_object('unit_groups', unit_id)
        except KeyError:
            return LcUnit(unit_id), None
        unitconv = dict()
        unit = None

        for conv in u_j['units']:
            is_ref = conv.pop('referenceUnit', False)
            name = conv.pop('name')
            cf_i = conv.pop('conversionFactor')
            unitconv[name] = 1.0 / cf_i

            if is_ref:
                assert cf_i == 1, 'non-unit reference unit found! %s' % unit_id
                unit = LcUnit(name)

        if unit is None:
            raise OpenLcaException('No reference unit found for id %s' % unit_id)

        return unit, unitconv

    def _create_quantity(self, q_id):
        q = self[q_id]
        if q is not None:
            return q

        q_j, name, cat = self._clean_object('flow_properties', q_id)
        ug = q_j.pop('unitGroup')
        unit, unitconv = self._create_unit(ug['@id'])

        q = LcQuantity(q_id, Name=name, ReferenceUnit=unit, UnitConversion=unitconv, Category=cat, **q_j)

        self.add(q)
        return q

    def _create_allocation_quantity(self, process, alloc_type):
        key = '%s_%s' % (process.name, alloc_type)
        u = self._key_to_nsuuid(key)
        q = self[u]
        if q is not None:
            return q

        unit, _ = self._create_unit('alloc')
        q = LcQuantity(u, Name=alloc_type, ReferenceUnit=unit, external_ref=key)
        self.add(q)
        return q

    def _create_flow(self, f_id):
        q = self[f_id]
        if q is not None:
            return q

        f_j, name, comp = self._clean_object('flows', f_id)
        cas = f_j.pop('cas', '')
        loc = f_j.pop('location', {'name': 'GLO'})['name']

        fps = f_j.pop('flowProperties')

        qs = []
        facs = []
        ref_q = None

        for fp in fps:
            q = self.retrieve_or_fetch_entity(fp['flowProperty']['@id'], typ='flow_properties')
            ref = fp.pop('referenceFlowProperty', False)
            fac = fp.pop('conversionFactor')
            if ref:
                assert fac == 1.0, 'Non-unit reference flow property found! %s' % f_id
                ref_q = q
            else:
                if q not in qs:
                    qs.append(q)
                    facs.append(fac)
        if ref_q is None:
            raise OpenLcaException('No reference flow property found: %s' % f_id)
        f = LcFlow(f_id, Name=name, Compartment=comp, CasNumber=cas, ReferenceQuantity=ref_q, **f_j)

        for i, q in enumerate(qs):
            self.tm.add_characterization(name, ref_q, q, facs[i], context=f.context, location=loc)

        self.add(f)
        return f

    def _add_exchange(self, p, ex):
        flow = self.retrieve_or_fetch_entity(ex['flow']['@id'], typ='flows')
        value = ex['amount']
        dirn = 'Input' if ex['input'] else 'Output'

        fp = self.retrieve_or_fetch_entity(ex['flowProperty']['@id'], typ='flow_properties')

        try:
            v_unit = ex['unit']['name']
        except KeyError:
            print('%s: %d No unit! using default %s' % (p.external_ref, ex['internalId'], fp.unit()))
            v_unit = fp.unit()

        if v_unit != fp.unit():
            oldval = value
            value *= fp.convert(from_unit=v_unit)
            self._print('%s: Unit Conversion exch: %g %s to native: %g %s' % (p.uuid, oldval, v_unit, value, fp.unit()))

        if fp != flow.reference_entity:
            print('%s:\n%s flow reference quantity does not match\n%s exchange f.p. Conversion Required' %
                  (p.external_ref,
                   flow.reference_entity.external_ref,
                   fp.external_ref))
            print('From %g %s' % (value, fp.unit()))
            value /= fp.cf(flow)  # TODO: account for locale?  ## is this even right?
            print('To %g %s' % (value, flow.unit()))

        is_ref = ex.pop('quantitativeReference', False)
        if is_ref:
            term = None
        elif 'defaultProvider' in ex:
            term = ex['defaultProvider']['@id']
        else:
            term = self.tm[flow.context]

        exch = p.add_exchange(flow, dirn, value=value, termination=term, add_dups=True)
        if is_ref:
            p.set_reference(flow, dirn)

        if 'description' in ex:
            exch.comment = ex['description']

        return exch



    def _apply_olca_allocation(self, p):
        """
        For each allocation factor, we want to characterize the flow so that its exchange value times its
        characterization equals the stated factor.  Then we want to allocate the process by its default allocation
        property.
        :param p:
        :return:
        """
        if p.has_property('allocationFactors'):
            for af in p['allocationFactors']:
                if af['value'] == 0:
                    continue
                if af['allocationType'] == 'CAUSAL_ALLOCATION':
                    # not sure how to correctly interpret this
                    print('Speculative CAUSAL_ALLOCATION')
                    continue
                q = self._create_allocation_quantity(p, af['allocationType'])
                f = self.retrieve_or_fetch_entity(af['product']['@id'], typ='flows')
                try:
                    x = p.reference(f)
                except NoExchangeFound:
                    try:
                        x = next(rx for rx in p.exchange_values(f) if rx.termination is None)
                        p.add_reference(f, x.direction)
                    except StopIteration:
                        print('%s: Unable to find allocatable exchange for %s' % (p.external_ref, f.external_ref))
                        continue

                v = af['value'] / x.value
                f.add_characterization(q, value=v)

        if p.has_property('defaultAllocationMethod'):
            aq = self._create_allocation_quantity(p, p['defaultAllocationMethod'])
            p.allocate_by_quantity(aq)

    def _create_process(self, p_id):
        q = self[p_id]
        if q is not None:
            return q

        p_j, name, cls = self._clean_object('processes', p_id)
        ss = p_j.pop('location', {'name': 'GLO'})['name']
        stt = dict()
        for key, tgt in (('validFrom', 'begin'), ('validUntil', 'end')):
            try:
                stt[tgt] = p_j['processDocumentation'][key]
            except KeyError:
                pass

        exch = p_j.pop('exchanges')

        if 'allocationFactors' in p_j:
            p_j['allocationFactors'] = [v for v in p_j['allocationFactors'] if v['value'] != 0]

        # leave allocation in place for now

        p = LcProcess(p_id, Name=name, Classifications=cls, SpatialScope=ss, TemporalScope=stt, **p_j)

        self.add(p)

        for ex in exch:
            self._add_exchange(p, ex)

<<<<<<< HEAD
=======
        for ex in exch:
            ref = ex.pop('quantitativeReference', False)
            if ref:
                flow = self.retrieve_or_fetch_entity(ex['flow']['@id'], typ='flows')
                dirn = 'Input' if ex['input'] else 'Output'
                p.add_reference(flow, dirn)

        self._apply_olca_allocation(p)

>>>>>>> 31559364
        return p

    def _fetch(self, key, typ=None, **kwargs):
        if typ is None:
            if self._type_index is None:
                self._gen_index()
            typ = self._type_index[key]
        try:
            _ent_g = {'processes': self._create_process,
                   'flows': self._create_flow,
                   'flow_properties': self._create_quantity}[typ]
        except KeyError:
            print('Warning: generating generic object for unrecognized type %s' % typ)
            _ent_g = lambda x: self._create_object(typ, x)

        return _ent_g(key)

    def _load_all(self, **kwargs):
        for f in self._archive.listfiles(in_prefix='process'):
            ff = f.split('/')
            fg = ff[1].split('.')
            self._create_process(fg[0])<|MERGE_RESOLUTION|>--- conflicted
+++ resolved
@@ -116,7 +116,7 @@
 
     def _create_allocation_quantity(self, process, alloc_type):
         key = '%s_%s' % (process.name, alloc_type)
-        u = self._key_to_nsuuid(key)
+        u = self._ref_to_nsuuid(key)
         q = self[u]
         if q is not None:
             return q
@@ -271,18 +271,15 @@
         for ex in exch:
             self._add_exchange(p, ex)
 
-<<<<<<< HEAD
-=======
         for ex in exch:
             ref = ex.pop('quantitativeReference', False)
             if ref:
                 flow = self.retrieve_or_fetch_entity(ex['flow']['@id'], typ='flows')
                 dirn = 'Input' if ex['input'] else 'Output'
-                p.add_reference(flow, dirn)
+                p.set_reference(flow, dirn)
 
         self._apply_olca_allocation(p)
 
->>>>>>> 31559364
         return p
 
     def _fetch(self, key, typ=None, **kwargs):
