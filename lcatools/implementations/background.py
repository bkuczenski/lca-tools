import re

from .basic import BasicImplementation
<<<<<<< HEAD
from lcatools.interfaces import BackgroundInterface, ProductFlow, ExteriorFlow, EntityNotFound
=======
from lcatools.background.background_manager import BackgroundManager
from lcatools.background.proxy import BackgroundProxy
from lcatools.interfaces import BackgroundInterface
>>>>>>> 7ccda3cd


class NonStaticBackground(Exception):
    pass


def search_skip(entity, search):
    if search is None:
        return False
    return not bool(re.search(search, str(entity), flags=re.IGNORECASE))


class BackgroundImplementation(BasicImplementation, BackgroundInterface):
    """
    The default Background Implementation exposes an ordinary inventory database as a collection of LCI results.
    Because it does not perform any ordering, there is no way to distinguish between foreground and background
    elements in a database using the proxy. It is thus inconsistent for the same resource to implement both
    inventory and [proxy] background interfaces from the same data archive.
    """
    def __init__(self, *args, **kwargs):
        super(BackgroundImplementation, self).__init__(*args, **kwargs)

        self._index = None

    def setup_bm(self, index=None):
        """
        Requires an index interface or catalog query <-- preferred
        :param index:
        :return:
        """
        if self._index is None:
            if index is None:
                self._index = self._archive.make_interface('index')
            else:
                self._index = index

    def _ensure_ref_flow(self, ref_flow):
        if ref_flow is not None:
            if isinstance(ref_flow, str) or isinstance(ref_flow, int):
                ref_flow = self._archive.retrieve_or_fetch_entity(ref_flow)
        return ref_flow

    def foreground_flows(self, search=None, **kwargs):
        """
        No foreground flows in the proxy background
        :param search:
        :param kwargs:
        :return:
        """
        for i in []:
            yield i

    def background_flows(self, search=None, **kwargs):
        """
        all process reference flows are background flows
        :param search:
        :param kwargs:
        :return:
        """
        self.setup_bm()
        for p in self._index.processes():
            for rx in p.references():
                if search_skip(p, search):
                    continue
                yield ProductFlow(self._archive.ref, rx.flow, rx.direction, p, None)

    def exterior_flows(self, direction=None, search=None, **kwargs):
        """
        Since contexts are still in limbo, we need a default directionality (or some way to establish directionality
        for compartments..) but for now let's just use default 'output' for all exterior flows
        :param direction:
        :param search:
        :param kwargs:
        :return:
        """
        self.setup_bm()
        for f in self._index.flows():
            if search_skip(f, search):
                continue
            try:
                next(self._index.terminate(f.external_ref, direction=direction))
            except StopIteration:
                if self.is_elementary(f):
                    yield ExteriorFlow(self._archive.ref, f, 'Output', f['Compartment'])
                else:
                    yield ExteriorFlow(self._archive.ref, f, 'Output', None)

    def dependencies(self, process, ref_flow=None, **kwargs):
        """
        All processes are LCI, so they have no dependencies
        :param process:
        :param ref_flow:
        :param kwargs:
        :return:
        """
        for i in []:
            yield i

    def emissions(self, process, ref_flow=None, **kwargs):
        """
        All processes are LCI, so they have no emissions
        :param process:
        :param ref_flow:
        :param kwargs:
        :return:
        """
        for i in []:
            yield i

    def foreground(self, process, ref_flow=None, **kwargs):
        self.setup_bm()
        ref_flow = self._ensure_ref_flow(ref_flow)
        p = self._index.get(process)
        for rx in p.reference(ref_flow):
            yield rx  # should be just one exchange

    def is_in_background(self, process, ref_flow=None, **kwargs):
        self.setup_bm()
        try:
            self._index.get(process)
        except EntityNotFound:
            return False
        return True

    def ad(self, process, ref_flow=None, **kwargs):
<<<<<<< HEAD
        for i in []:
            yield i

    def bf(self, process, ref_flow=None, **kwargs):
        for i in []:
            yield i

    def lci(self, process, ref_flow=None, **kwargs):
        self.setup_bm()
=======
        ref_flow = self._ensure_ref_flow(ref_flow)
        return self._bg.ad_tilde(process, ref_flow=ref_flow, **kwargs)

    def bf(self, process, ref_flow=None, **kwargs):
>>>>>>> 7ccda3cd
        ref_flow = self._ensure_ref_flow(ref_flow)
        p = self._index.get(process)
        for x in p.inventory(ref_flow=ref_flow):
            yield x

    def bg_lcia(self, process, query_qty, ref_flow=None, **kwargs):
        p = self._archive.retrieve_or_fetch_entity(process)
        lci = self.lci(p, ref_flow=ref_flow)
        res = query_qty.do_lcia(lci, locale=p['SpatialScope'], **kwargs)
        """
        if self.privacy > 0:
            return res.aggregate('*', entity_id=p.link)
        """
        return res<|MERGE_RESOLUTION|>--- conflicted
+++ resolved
@@ -1,13 +1,7 @@
 import re
 
 from .basic import BasicImplementation
-<<<<<<< HEAD
 from lcatools.interfaces import BackgroundInterface, ProductFlow, ExteriorFlow, EntityNotFound
-=======
-from lcatools.background.background_manager import BackgroundManager
-from lcatools.background.proxy import BackgroundProxy
-from lcatools.interfaces import BackgroundInterface
->>>>>>> 7ccda3cd
 
 
 class NonStaticBackground(Exception):
@@ -133,7 +127,6 @@
         return True
 
     def ad(self, process, ref_flow=None, **kwargs):
-<<<<<<< HEAD
         for i in []:
             yield i
 
@@ -143,12 +136,6 @@
 
     def lci(self, process, ref_flow=None, **kwargs):
         self.setup_bm()
-=======
-        ref_flow = self._ensure_ref_flow(ref_flow)
-        return self._bg.ad_tilde(process, ref_flow=ref_flow, **kwargs)
-
-    def bf(self, process, ref_flow=None, **kwargs):
->>>>>>> 7ccda3cd
         ref_flow = self._ensure_ref_flow(ref_flow)
         p = self._index.get(process)
         for x in p.inventory(ref_flow=ref_flow):
