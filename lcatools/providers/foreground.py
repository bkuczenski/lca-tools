"""
A foreground archive is an LcArchive that also knows how to access, serialize, and deserialize fragments.
"""
import json
import os
import re

from collections import defaultdict

from lcatools.entity_store import to_uuid
from lcatools.entities import LcFragment, entity_types, BasicArchive
from lcatools.entity_refs import CatalogRef
from lcatools.implementations import ForegroundImplementation


class AmbiguousReference(Exception):
    pass


class FragmentNotFound(Exception):
    pass


class NonLocalEntity(Exception):
    """
    Foregrounds should store only local entities and references to remote entities
    """
    pass


class LcForeground(BasicArchive):
    """
    An LcForeground is defined by being anchored to a physical directory, which is used to serialize the non-fragment
    entities.  Also within this directory is a subdirectory called fragments, which is used to store fragments
    individually as files.

    Fragments are "observations" of foreground systems. A flow is observed to pass from / into some reference entity
    and is terminated (other end of the flow) to x, which can either be None (a cutoff), or an entity ID which is
    dereferenced to a context (=> elementary) or a process (=>intermediate).

    A foreground is then a collection of observations of flows passing through processes.

    Foreground models can be constructed flow by flow (observed from unit process inventories
    """
    _entity_types = entity_types
    _ns_uuid_required = None

    def _load_json_file(self, filename):
        with open(filename, 'r') as fp:
            self.load_json(json.load(fp), jsonfile=filename)

    def _key_to_id(self, key):
        """
        Fragments should be permitted to have any desired external_ref -- which means key_to_id needs to store a
        mapping of non-standard external refs to uuids.  This is only because (at the moment) every entity is stored
        in the archive using a uuid as its internal key.

        Open question: should this be a general feature?  currently only NsUuidArchives allow arbitrary external_refs.
        :param key:
        :return:
        """
        if key in self._entities:
            return key
        elif key in self._ext_ref_mapping:
            return self._ext_ref_mapping[key]
        elif key in self._uuid_map:
            return next(k for k in self._uuid_map[key])
        return None

    @property
    def _archive_file(self):
        return os.path.join(self.source, 'entities.json')

    @property
    def _fragment_dir(self):
        return os.path.join(self.source, 'fragments')

    def __init__(self, fg_path, catalog=None, **kwargs):
        """

        :param fg_path:
        :param catalog: A foreground archive requires a catalog to deserialize saved fragments. If None, archive will
        still initialize (and will even be able to save fragments) but non-locally terminated fragments will fail.
        :param ns_uuid: Foreground archives may not use ns_uuids, so any namespace uuid provided will be ignored.
        :param kwargs:
        """
        super(LcForeground, self).__init__(fg_path, **kwargs)
        self._uuid_map = defaultdict(set)
        self._catalog = catalog
        self._ext_ref_mapping = dict()
        if not os.path.isdir(self.source):
            os.makedirs(self.source)
        self.load_all()

    def _fetch(self, entity, **kwargs):
        return self.__getitem__(entity)

    def _load_all(self):
        if os.path.exists(self._archive_file):
            self._load_json_file(self._archive_file)
            self._load_fragments()

    def make_interface(self, iface):
        if iface == 'foreground':
            return ForegroundImplementation(self)
        else:
            return super(LcForeground, self).make_interface(iface)

    def catalog_ref(self, origin, external_ref, entity_type=None):
        ref = self._catalog.fetch(origin, external_ref)
        if ref is None:
            ref = CatalogRef(origin, external_ref, entity_type=entity_type)
        return ref

    def add(self, entity):
        """
        Reimplement base add to (1) allow fragments, (2) merge instead of raising a key error.
        :param entity:
        :return:
        """
        if entity.entity_type not in entity_types:
            raise ValueError('%s is not a valid entity type' % entity.entity_type)
        if entity.origin is None:
            entity.origin = self.ref
        elif entity.is_entity and entity.origin != self.ref:
            entity = entity.make_ref(self._catalog.query(entity.origin))
            '''
            entity.show()
            print('my ref: %s' % self.ref)
            raise NonLocalEntity(entity)
            '''
        try:
            self._add(entity, entity.link)
            self._uuid_map[entity.uuid].add(entity.link)
        except KeyError:
            # merge incoming entity's properties with existing entity
            current = self[entity.uuid]
            current.merge(entity)

    def _add_children(self, entity):
        if entity.entity_type == 'fragment':
            self.add_entity_and_children(entity.flow)
            for c in entity.child_flows:
                self.add_entity_and_children(c)
        else:
            super(LcForeground, self)._add_children(entity)

    def check_counter(self, entity_type=None):
        super(LcForeground, self).check_counter(entity_type=entity_type)
        if entity_type is None:
            super(LcForeground, self).check_counter(entity_type='fragment')

    def name_fragment(self, frag, name):
        if self[frag.link] is None:
            raise FragmentNotFound(frag)
<<<<<<< HEAD
        k = self._key_to_id(name)
        if k is not None:
            raise ValueError('Name is already taken: "%s"' % name)
=======
        if self._key_to_id(name) is not None:
            raise ValueError('Name is already taken')
        oldname = frag.link
>>>>>>> 158f9884
        frag.external_ref = name  # will raise PropertyExists if already set
        self._ext_ref_mapping[name] = frag.link
        self._entities[frag.link] = self._entities[oldname]
        self._uuid_map[frag.uuid].remove(oldname)
        self._uuid_map[frag.uuid].add(frag.link)

    '''
    Save and load the archive
    '''
    def _do_load(self, fragments):
        for f in fragments:
            frag = LcFragment.from_json(self, f)
            if frag.external_ref != frag.uuid:
                self._ext_ref_mapping[frag.external_ref] = frag.link
            self.add(frag)

        for f in fragments:
            frag = self[f['entityId']]
            try:
                frag.finish_json_load(self, f)
            except AttributeError:
                print(f)
                raise

    def _load_fragments(self):
        """
        This must be done in two steps, since fragments refer to other fragments in their definition.
        First step: create all fragments.
        Second step: set reference entities and terminations
        :return:
        """
        fragments = []
        if not os.path.exists(self._fragment_dir):
            os.makedirs(self._fragment_dir)
        for file in os.listdir(self._fragment_dir):
            if os.path.isdir(os.path.join(self._fragment_dir, file)):
                continue
            with open(os.path.join(self._fragment_dir, file), 'r') as fp:
                j = json.load(fp)

            fragments.extend(j['fragments'])
        self._do_load(fragments)

    def _recurse_frags(self, frag):
        frags = [frag]
        for x in sorted(frag.child_flows, key=lambda z: z.uuid):
            frags.extend(self._recurse_frags(x))
        return frags

    def save_fragments(self, save_unit_scores=False):
        current_files = os.listdir(self._fragment_dir)
        for r in self._fragments():
            frags = [t.serialize(save_unit_scores=save_unit_scores) for t in self._recurse_frags(r)]
            fname = r.uuid + '.json'
            if fname in current_files:
                current_files.remove(fname)
            tgt_file = os.path.join(self._fragment_dir, fname)
            with open(tgt_file, 'w') as fp:
                json.dump({'fragments': frags}, fp, indent=2, sort_keys=True)
        for leftover in current_files:
            if not os.path.isdir(os.path.join(self._fragment_dir, leftover)):
                print('deleting %s' % leftover)
                os.remove(os.path.join(self._fragment_dir, leftover))

    def save(self, save_unit_scores=False):
        self.write_to_file(self._archive_file, gzip=False, characterizations=True, values=True)
        if not os.path.isdir(self._fragment_dir):
            os.makedirs(self._fragment_dir)
        self.save_fragments(save_unit_scores=save_unit_scores)

    def clear_score_caches(self):
        for f in self.entities_by_type('fragment'):
            for s, t in f.terminations():
                t.clear_score_cache()

    '''
    Retrieve + display fragments
    '''
    def _fragments(self, background=None):
        for f in self.entities_by_type('fragment'):
            if f.reference_entity is None:
                if background is None or f.is_background == background:
                    yield f

    def _show_frag_children(self, frag, level=0, show=False):
        level += 1
        for k in frag.child_flows:
            if show:
                print('%s%s' % ('  ' * level, k))
            else:
                yield k
            for j in self._show_frag_children(k, level, show=show):
                yield j

    def fragments(self, *args, show_all=False, background=None, show=False):
        """
        :param : optional first param is filter string-- note: filters only on reference fragments!
        :param show_all: show child fragments as well as reference fragments
        :param background: [None] if True or False, show fragments whose background status is as specified
        :param show: [False] if true, print the fragments instead of returning them
        :return:
        """
        for f in sorted([x for x in self._fragments(background=background)], key=lambda x: x.is_background):
            if len(args) != 0:
                if not bool(re.search(args[0], str(f), flags=re.IGNORECASE)):
                    continue
            if show:
                print('%s' % f)
                if show_all:
                    self._show_frag_children(f, show=show)
            else:
                yield f
                if show_all:
                    for k in self._show_frag_children(f):
                        yield k

    def frag(self, string, strict=True):
        """
        strict=True is slow
        Works as an iterator. If nothing is found, raises StopIteration. If multiple hits are found and strict is set,
        raises Ambiguous Reference.
        :param string:
        :param strict: [True] whether to check for ambiguous reference. if False, return first matching fragment.
        :return:
        """
        if strict:
            k = [f for f in self.fragments(show_all=True) if f.uuid.startswith(string.lower())]
            if len(k) > 1:
                for i in k:
                    print('%s' % i)
                raise AmbiguousReference()
            try:
                return k[0]
            except IndexError:
                raise StopIteration
        else:
            return next(f for f in self.fragments(show_all=True) if f.uuid.startswith(string.lower()))

    def draw(self, string, **kwargs):
        if not isinstance(string, LcFragment):
            string = self.frag(string)
        string.show_tree(**kwargs)

    '''
    Utilities for finding terminated fragments and deleting fragments
    '''
    def _del_f(self, f):
        print('Deleting %s' % f)
        del self._entities[f.uuid]

    def del_orphans(self, for_real=False):
        """
        self is a foreground archive -- delete
        """
        for f in self._fragments(background=True):
            if f.reference_entity is not None:
                continue
            try:
                next(self._find_links(f))
                print('Found a link for %s' % f)
            except StopIteration:
                print('### Found orphan %s' % f)
                if for_real:
                    self._del_f(f)

    def _find_links(self, frag):
        for i in self.fragments(show_all=True):
            for s, t in i.terminations():
                if t.term_node is frag:
                    yield t

    def linked_terms(self, frag):
        """
        returns a list of terminations that match the input.
        :param frag:
        :return:
        """
        return [f for f in self._find_links(frag)]<|MERGE_RESOLUTION|>--- conflicted
+++ resolved
@@ -56,6 +56,22 @@
         in the archive using a uuid as its internal key.
 
         Open question: should this be a general feature?  currently only NsUuidArchives allow arbitrary external_refs.
+        Answer: no. uuids are still king (for now)
+
+        This function is a little different from other EntityStore subclasses because it (uniquely) needs to handle
+        entities from a variety of origins. Therefore we use the link and not the uuid as an identifer.  However, we
+        still need to support retrieval by UUID.  **WE WANT TO DO THIS WITHOUT HAVING TO OVERRIDE __getitem__**.
+        So the operation is as follows:
+
+         * _key_to_id transmits the user's heterogeneous input into a valid key to self._entities, or None
+           - if the key is already a known link, it's easy
+           - if the key is a custom name, it's almost as easy
+           - if the key CONTAINS a uuid known to the db, then a link for an entity with that UUID is
+              NONDETERMINISTICALLY returned
+         * __getitem__ uses _key_to_id to translate the users input into a key
+
+        For the thorns around renaming fragments, see self.name_fragment() below
+
         :param key:
         :return:
         """
@@ -63,8 +79,10 @@
             return key
         elif key in self._ext_ref_mapping:
             return self._ext_ref_mapping[key]
-        elif key in self._uuid_map:
-            return next(k for k in self._uuid_map[key])
+        else:
+            uid = to_uuid(key)
+            if uid in self._uuid_map:
+                return next(k for k in self._uuid_map[uid])
         return None
 
     @property
@@ -151,22 +169,38 @@
             super(LcForeground, self).check_counter(entity_type='fragment')
 
     def name_fragment(self, frag, name):
-        if self[frag.link] is None:
+        """
+        This function is complicated because we have so many dicts:
+         _entities maps link to entity
+         _ext_ref_mapping maps custom name to link
+         _uuid_map maps UUID to a set of links that share the uuid
+         _ents_by_type keeps a set of links by entity type
+
+        So, when we name a fragment, we want to do the following:
+         - ensure the fragment is properly in the _entities dict
+         - ensure the name is not already taken
+         - set the fragment entity's name
+         * pop the old link and replace its object with the new link in _entities
+         * remove the old link and replace it with the new link in the uuid map
+         * remove the old link and replace it with the new link in ents_by_type['fragment']
+         * add the name with the new link to the ext ref mapping
+        :param frag:
+        :param name:
+        :return:
+        """
+        if self[frag.link] is not frag:
             raise FragmentNotFound(frag)
-<<<<<<< HEAD
-        k = self._key_to_id(name)
-        if k is not None:
+        if self._key_to_id(name) is not None:
             raise ValueError('Name is already taken: "%s"' % name)
-=======
-        if self._key_to_id(name) is not None:
-            raise ValueError('Name is already taken')
         oldname = frag.link
->>>>>>> 158f9884
         frag.external_ref = name  # will raise PropertyExists if already set
         self._ext_ref_mapping[name] = frag.link
-        self._entities[frag.link] = self._entities[oldname]
+        self._entities[frag.link] = self._entities.pop(oldname)
+
         self._uuid_map[frag.uuid].remove(oldname)
         self._uuid_map[frag.uuid].add(frag.link)
+        self._ents_by_type['fragment'].remove(oldname)
+        self._ents_by_type['fragment'].add(frag.link)
 
     '''
     Save and load the archive
