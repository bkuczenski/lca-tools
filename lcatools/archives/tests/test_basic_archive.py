import unittest
import os
from uuid import uuid4

from lcatools.interfaces import local_ref
from ..entity_store import SourceAlreadyKnown
from ..basic_archive import BasicArchive
from lcatools.entity_refs import CatalogRef

WORKING_FILE = os.path.join(os.path.dirname(__file__), 'test-basic-archive.json')
conflict_file = '/dummy/conflict/file'
test_ref = 'test.basic'
test_conflict = 'test.conflict'

archive_json = {
  "@context": "https://bkuczenski.github.io/lca-tools-datafiles/context.jsonld",
  "catalogNames": {
    test_ref: [
      WORKING_FILE
    ]
  },
  "dataReference": test_ref,
  "dataSource": WORKING_FILE,
  "dataSourceType": "BasicArchive",
  "flows": [],
  "quantities": []
}


def setUpModule():
    ar = BasicArchive(WORKING_FILE, ref=test_ref)
    ar.write_to_file(WORKING_FILE, gzip=False)


def tearDownModule():
    os.remove(WORKING_FILE)


class BasicArchiveTestCase(unittest.TestCase):
    @classmethod
    def setUpClass(cls):
        cls.ar = BasicArchive(WORKING_FILE)

    def test_rewrite_name(self):
        """
        Discovered-- if we create an archive from an existing file, but without specifying the ref, then the
        EntityStore will convert that file to a local ref and use it.  But if the file contains a ref specification,
        we want that one to win. So we use it instead.
        :return:
        """
        self.assertEqual(self.ar.ref, local_ref(WORKING_FILE))
        self.ar.load_from_dict(archive_json)
        self.assertEqual(self.ar.ref, test_ref)

    def test_catalog_ref(self):
        my_id = str(uuid4())
        self.ar.add(CatalogRef('bogus.origin', my_id, entity_type='flow'))
        self.assertEqual(self.ar[my_id].uuid, my_id)

<<<<<<< HEAD
    def test_term_manager(self):
        pass
=======
    def test_conflicting_ref(self):
        """
        It's an error to instantiate an existing source with a new reference (why? because the source should know its
        own reference).  If it is desired to load a source without knowing its reference, use BasicArchive.from_file()
        :return:
        """
        a = BasicArchive(WORKING_FILE, ref=test_conflict)
        with self.assertRaises(SourceAlreadyKnown):
            a.load_from_dict(archive_json)

    def test_conflicting_src(self):
        """
        On the other hand, one ref is allowed to have multiple sources so this should not cause any issues
        :return:
        """
        a = BasicArchive(conflict_file, ref=test_ref)
        a.load_from_dict(archive_json)
        self.assertSetEqual(set(k for k in a.get_sources(test_ref)), {conflict_file, WORKING_FILE})
>>>>>>> 6b56c909


if __name__ == '__main__':
    unittest.main()<|MERGE_RESOLUTION|>--- conflicted
+++ resolved
@@ -57,10 +57,6 @@
         self.ar.add(CatalogRef('bogus.origin', my_id, entity_type='flow'))
         self.assertEqual(self.ar[my_id].uuid, my_id)
 
-<<<<<<< HEAD
-    def test_term_manager(self):
-        pass
-=======
     def test_conflicting_ref(self):
         """
         It's an error to instantiate an existing source with a new reference (why? because the source should know its
@@ -79,7 +75,6 @@
         a = BasicArchive(conflict_file, ref=test_ref)
         a.load_from_dict(archive_json)
         self.assertSetEqual(set(k for k in a.get_sources(test_ref)), {conflict_file, WORKING_FILE})
->>>>>>> 6b56c909
 
 
 if __name__ == '__main__':
