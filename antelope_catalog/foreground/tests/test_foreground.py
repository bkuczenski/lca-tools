--- conflicted
+++ resolved
@@ -3,11 +3,7 @@
 from shutil import rmtree
 from uuid import uuid4
 
-<<<<<<< HEAD
-from ..fragment_editor import create_fragment
-=======
-from lcatools.entities.fragment_editor import FragmentEditor
->>>>>>> 6b56c909
+from lcatools.entities.fragment_editor import create_fragment
 from .. import LcForeground
 from lcatools.entity_refs import CatalogRef  # , EntityRefMergeError  ## merge error no longer!
 
