--- conflicted
+++ resolved
@@ -226,12 +226,8 @@
 
         if ref_entity.key in self._exchanges:
             if self._exchanges[ref_entity.key].set_ref(self):
-<<<<<<< HEAD
+                ref_entity.set_ref(self)
                 self._reference_entity.add(ref_entity)
-=======
-                ref_entity.set_ref(self)
-                self.reference_entity.add(ref_entity)
->>>>>>> 3a314a07
             else:
                 raise ReferenceSettingFailed('%s\n%s' % (self, ref_entity))
         if self.alloc_qty is not None:
@@ -453,7 +449,7 @@
                 raise ValueError('An allocation quantity is required to compute normalized allocation factors')
             quantity = self._alloc_by_quantity
 
-        return {rf: self._exchanges[rf.key].value * rf.flow.cf(quantity)
+        return {rf: self._exchanges[rf.key].value * quantity.cf(rf.flow).value
                 for rf in self.reference_entity
                 if self._exchanges[rf.key].value is not None}
 
@@ -475,18 +471,7 @@
             self._d.pop('AllocatedByQuantity', None)
             return
 
-<<<<<<< HEAD
-        exchs = dict()
-        mags = dict()
-        for rf in self.reference_entity:
-            rfx = self._exchanges[rf.key]
-            if rfx.value is None:
-                continue
-            exchs[rf.flow] = rfx.value
-            mags[rf.flow] = exchs[rf.flow] * quantity.cf(rf.flow).value
-=======
         mags = self._alloc_dict(quantity)
->>>>>>> 3a314a07
 
         total = sum([v for v in mags.values()])
         if total == 0:
